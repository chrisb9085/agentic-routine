import React, { useState, useEffect } from 'react';
import { motion } from 'framer-motion';
import { Calendar, Plus, Check, Trash2, Zap } from 'lucide-react';
import { addXP, getGamificationStatsFromState } from '../utils/gamification';

const CalendarWithTodo = () => {
  const [currentMonth, setCurrentMonth] = useState(new Date().getMonth());
<<<<<<< HEAD
  
  // Load tasks from localStorage or use default
  const loadTasks = () => {
    const savedTasks = localStorage.getItem('calendar_tasks');
    if (savedTasks) {
      return JSON.parse(savedTasks);
    }
    return [
      { id: 1, text: 'Finish project report', date: '2025-01-15', completed: false },
      { id: 2, text: 'Gym session', date: '2025-01-16', completed: true },
      { id: 3, text: 'Call mom', date: '2025-01-17', completed: false },
    ];
  };
  
  const [tasks, setTasks] = useState(loadTasks);
=======
  const [tasks, setTasks] = useState([]);
>>>>>>> 8fbf9711
  const [newTask, setNewTask] = useState('');
  const [calendarEvents, setCalendarEvents] = useState([]);
  
  // Gamification state
  const [showXPGain, setShowXPGain] = useState(false);
  const [xpGainAmount, setXPGainAmount] = useState(0);
  const [gamificationStats, setGamificationStats] = useState(getGamificationStatsFromState());

  const months = ['Jan', 'Feb', 'Mar', 'Apr', 'May', 'Jun', 'Jul', 'Aug', 'Sep', 'Oct', 'Nov', 'Dec'];

  // Save tasks to localStorage
  const saveTasks = (updatedTasks) => {
    localStorage.setItem('calendar_tasks', JSON.stringify(updatedTasks));
  };

  // Fetch calendar events from backend
  useEffect(() => {
    const fetchCalendarEvents = async () => {
      try {
        const response = await fetch('http://localhost:8000/api/calendar/events');
        if (response.ok) {
          const events = await response.json();
          // Convert Google Calendar events to our task format
          const formattedEvents = events.map(event => ({
            id: `cal_${event.id}`,
            text: event.summary || 'Untitled Event',
            date: event.start?.dateTime?.split('T')[0] || event.start?.date,
            completed: false,
            isCalendarEvent: true
          }));
          setCalendarEvents(formattedEvents);
        }
      } catch (error) {
        console.error('Failed to fetch calendar events:', error);
      }
    };

    fetchCalendarEvents();
  }, []);

  const addTask = () => {
    if (newTask.trim()) {
      const updatedTasks = [...tasks, { id: Date.now(), text: newTask, date: '2025-01-20', completed: false }];
      setTasks(updatedTasks);
      saveTasks(updatedTasks);
      setNewTask('');
    }
  };

<<<<<<< HEAD
  const toggleTask = (id) => {
    const updatedTasks = tasks.map(task => {
      if (task.id === id) {
        const wasCompleted = task.completed;
        const newCompleted = !task.completed;
        
        // Award XP only when completing a task (not uncompleting)
        if (!wasCompleted && newCompleted) {
          const updatedStats = addXP(50);
          setGamificationStats(updatedStats);
          
          // Show XP gain animation
          setXPGainAmount(50);
          setShowXPGain(true);
          setTimeout(() => setShowXPGain(false), 2000);
        }
        
        return { ...task, completed: newCompleted };
      }
      return task;
    });
    
    setTasks(updatedTasks);
    saveTasks(updatedTasks);
  };

  const deleteTask = (id) => {
    const updatedTasks = tasks.filter(task => task.id !== id);
    setTasks(updatedTasks);
    saveTasks(updatedTasks);
=======
  const toggleTask = async (id) => {
    if (id.toString().startsWith('cal_')) {
      // For calendar events, checking them off deletes them
      const event = calendarEvents.find(e => e.id === id);
      if (event && !event.completed) {
        // Mark as completed temporarily for visual feedback
        setCalendarEvents(prev => prev.map(event => 
          event.id === id ? { ...event, completed: true } : event
        ));
        
        // Then delete the event after a short delay
        setTimeout(async () => {
          await deleteCalendarEvent(id);
        }, 500);
      }
    } else {
      // Toggle manual tasks normally
      setTasks(prev => prev.map(task => 
        task.id === id ? { ...task, completed: !task.completed } : task
      ));
    }
  };

  const deleteTask = async (id) => {
    if (id.toString().startsWith('cal_')) {
      // Delete calendar event via API
      await deleteCalendarEvent(id);
    } else {
      // Delete manual task
      setTasks(prev => prev.filter(task => task.id !== id));
    }
  };

  const deleteCalendarEvent = async (eventId) => {
    try {
      const response = await fetch(`http://localhost:8000/api/calendar/events/${eventId}`, {
        method: 'DELETE'
      });
      
      if (response.ok) {
        // Remove from calendar events state
        setCalendarEvents(prev => prev.filter(event => event.id !== eventId));
        console.log('Calendar event deleted successfully');
      } else {
        const error = await response.json();
        console.error('Failed to delete calendar event:', error);
        alert('Failed to delete calendar event. Please try again.');
      }
    } catch (error) {
      console.error('Error deleting calendar event:', error);
      alert('Error deleting calendar event. Please check your connection.');
    }
>>>>>>> 8fbf9711
  };

  const daysInMonth = 31; // Simplified
  
  // Combine manual tasks and calendar events
  const allTasks = [...tasks, ...calendarEvents];
  
  // Get current gamification stats
  const stats = gamificationStats;

  return (
    <motion.div 
      className="bg-white/90 backdrop-blur-xl rounded-3xl p-6 shadow-xl"
      initial={{ opacity: 0, y: 20 }}
      animate={{ opacity: 1, y: 0 }}
      transition={{ duration: 0.5 }}
    >
      <div className="flex items-center justify-between mb-6">
        <h2 className="text-2xl font-bold text-gray-800">
          <Calendar className="w-8 h-8 inline mr-2" /> Calendar & Tasks
        </h2>
        <div className="flex items-center gap-4">
          {/* XP Display */}
          <div className="flex items-center gap-2 bg-gradient-to-r from-purple-100 to-purple-200 px-4 py-2 rounded-full">
            <Zap className="w-5 h-5 text-purple-600" />
            <span className="text-purple-700 font-semibold">{stats.xp} XP</span>
            <span className="text-purple-600 text-sm">Lvl {stats.level}</span>
          </div>
          <button className="flex items-center gap-2 bg-orange-500 text-white px-4 py-2 rounded-xl hover:bg-orange-600">
            <Plus className="w-5 h-5" /> Add View
          </button>
        </div>
      </div>

      {/* Simplified Calendar Grid */}
      <div className="grid grid-cols-7 gap-2 mb-8 text-center">
        {['Sun', 'Mon', 'Tue', 'Wed', 'Thu', 'Fri', 'Sat'].map(day => (
          <div key={day} className="font-semibold text-gray-700 p-2">{day}</div>
        ))}
        {Array.from({ length: daysInMonth }, (_, i) => (
          <div key={i} className="p-2 h-20 bg-white/50 rounded-lg relative">
            <span className="text-sm">{i + 1}</span>
            {allTasks.filter(task => task.date?.endsWith(`-${String(i+1).padStart(2, '0')}`)).map(task => (
              <div key={task.id} className={`absolute top-1 right-1 w-2 h-2 rounded-full ${
                task.isCalendarEvent ? 'bg-blue-500' : task.completed ? 'bg-green-500' : 'bg-red-500'
              }`} />
            ))}
          </div>
        ))}
      </div>

      {/* Embedded To-Do List */}
      <div>
        <h3 className="text-xl font-semibold text-gray-800 mb-4">Today's Tasks</h3>
        <div className="space-y-3 mb-4">
          <div className="flex gap-2">
            <input
              type="text"
              value={newTask}
              onChange={(e) => setNewTask(e.target.value)}
              placeholder="Add a task..."
              className="flex-1 px-4 py-2 border border-gray-300 rounded-full outline-none"
              onKeyPress={(e) => e.key === 'Enter' && addTask()}
            />
            <button onClick={addTask} className="p-2 bg-green-500 text-white rounded-full">
              <Plus className="w-5 h-5" />
            </button>
          </div>
          {allTasks.map(task => (
            <motion.div
              key={task.id}
              className={`flex items-center gap-3 p-3 rounded-2xl ${
                task.isCalendarEvent 
                  ? 'bg-blue-50 border border-blue-200' 
                  : task.completed 
                    ? 'bg-green-50 border border-green-200' 
                    : 'bg-gray-50 border border-gray-200'
              }`}
              initial={{ opacity: 0, x: -20 }}
              animate={{ opacity: 1, x: 0 }}
            >
              <button 
                onClick={() => toggleTask(task.id)} 
                className={`w-6 h-6 rounded-full border-2 flex items-center justify-center transition-colors ${
                  task.isCalendarEvent 
                    ? task.completed
                      ? 'bg-blue-500 border-blue-500 hover:bg-blue-600' 
                      : 'bg-blue-100 border-blue-300 hover:bg-blue-200'
                    : task.completed 
                      ? 'bg-green-500 border-green-500 hover:bg-green-600' 
                      : 'border-gray-300 hover:border-gray-400'
                }`}
                title={task.isCalendarEvent ? 'Mark as attended and delete from calendar' : 'Toggle task completion'}
              >
                {task.completed && <Check className="w-4 h-4 text-white" />}
                {task.isCalendarEvent && !task.completed && <Calendar className="w-3 h-3 text-blue-600" />}
              </button>
              <span className={`${
                task.completed 
                  ? task.isCalendarEvent
                    ? 'text-blue-600 font-medium opacity-75'
                    : 'line-through text-gray-500'
                  : task.isCalendarEvent 
                    ? 'text-blue-800 font-medium' 
                    : 'text-gray-800'
              } flex-1`}>
                {task.text}
                {task.isCalendarEvent && (
                  <span className={`text-xs ml-2 ${task.completed ? 'text-blue-500' : 'text-blue-600'}`}>
                    (Calendar Event{task.completed ? ' - Deleting...' : ''})
                  </span>
                )}
              </span>
              <button 
                onClick={() => deleteTask(task.id)} 
                className={`p-1 rounded-full ${
                  task.isCalendarEvent 
                    ? 'text-blue-600 hover:bg-blue-100' 
                    : 'text-red-500 hover:bg-red-100'
                }`}
                title={task.isCalendarEvent ? 'Delete calendar event' : 'Delete task'}
              >
                <Trash2 className="w-4 h-4" />
              </button>
            </motion.div>
          ))}
        </div>
      </div>
      
      {/* XP Gain Animation */}
      {showXPGain && (
        <motion.div
          className="fixed top-1/2 left-1/2 transform -translate-x-1/2 -translate-y-1/2 z-50"
          initial={{ scale: 0, opacity: 0 }}
          animate={{ scale: 1, opacity: 1 }}
          exit={{ scale: 0, opacity: 0 }}
        >
          <div className="bg-green-500 text-white px-6 py-3 rounded-full shadow-lg flex items-center gap-2">
            <Zap className="w-5 h-5" />
            <span className="font-bold">+{xpGainAmount} XP!</span>
          </div>
        </motion.div>
      )}
    </motion.div>
  );
};

export default CalendarWithTodo;<|MERGE_RESOLUTION|>--- conflicted
+++ resolved
@@ -5,25 +5,7 @@
 
 const CalendarWithTodo = () => {
   const [currentMonth, setCurrentMonth] = useState(new Date().getMonth());
-<<<<<<< HEAD
-  
-  // Load tasks from localStorage or use default
-  const loadTasks = () => {
-    const savedTasks = localStorage.getItem('calendar_tasks');
-    if (savedTasks) {
-      return JSON.parse(savedTasks);
-    }
-    return [
-      { id: 1, text: 'Finish project report', date: '2025-01-15', completed: false },
-      { id: 2, text: 'Gym session', date: '2025-01-16', completed: true },
-      { id: 3, text: 'Call mom', date: '2025-01-17', completed: false },
-    ];
-  };
-  
-  const [tasks, setTasks] = useState(loadTasks);
-=======
   const [tasks, setTasks] = useState([]);
->>>>>>> 8fbf9711
   const [newTask, setNewTask] = useState('');
   const [calendarEvents, setCalendarEvents] = useState([]);
   
@@ -73,38 +55,6 @@
     }
   };
 
-<<<<<<< HEAD
-  const toggleTask = (id) => {
-    const updatedTasks = tasks.map(task => {
-      if (task.id === id) {
-        const wasCompleted = task.completed;
-        const newCompleted = !task.completed;
-        
-        // Award XP only when completing a task (not uncompleting)
-        if (!wasCompleted && newCompleted) {
-          const updatedStats = addXP(50);
-          setGamificationStats(updatedStats);
-          
-          // Show XP gain animation
-          setXPGainAmount(50);
-          setShowXPGain(true);
-          setTimeout(() => setShowXPGain(false), 2000);
-        }
-        
-        return { ...task, completed: newCompleted };
-      }
-      return task;
-    });
-    
-    setTasks(updatedTasks);
-    saveTasks(updatedTasks);
-  };
-
-  const deleteTask = (id) => {
-    const updatedTasks = tasks.filter(task => task.id !== id);
-    setTasks(updatedTasks);
-    saveTasks(updatedTasks);
-=======
   const toggleTask = async (id) => {
     if (id.toString().startsWith('cal_')) {
       // For calendar events, checking them off deletes them
@@ -157,7 +107,6 @@
       console.error('Error deleting calendar event:', error);
       alert('Error deleting calendar event. Please check your connection.');
     }
->>>>>>> 8fbf9711
   };
 
   const daysInMonth = 31; // Simplified
