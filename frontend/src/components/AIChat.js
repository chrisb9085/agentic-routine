--- conflicted
+++ resolved
@@ -70,11 +70,7 @@
   const [isLoading, setIsLoading] = useState(false);
   const [isDragOver, setIsDragOver] = useState(false);
   const [uploadingFile, setUploadingFile] = useState(null);
-<<<<<<< HEAD
   const [lastCompletedAt, setLastCompletedAt] = useState(null);
-=======
-  
->>>>>>> 4693eed0
   const eventSourceRef = useRef(null);
   const sessionIdRef = useRef(null);
   const currentMessageIdRef = useRef(null);
@@ -158,12 +154,10 @@
         if (messageFromServer.turn_complete) {
           currentMessageIdRef.current = null;
           setIsLoading(false);
-<<<<<<< HEAD
           setLastCompletedAt(new Date());
           console.log('✅ Agent finished responding at:', new Date().toLocaleTimeString());
-=======
           onRecordingStatusChange(false); // Notify parent component (AI.jsx)
->>>>>>> 4693eed0
+
           return;
         }
         
@@ -270,14 +264,11 @@
     if (input.trim() && isConnected) {
       const userMessage = input.trim();
       sendMessage(userMessage);
-<<<<<<< HEAD
       setIsLoading(true);
       setLastCompletedAt(null); // Reset completion status
       setInput('');
       
       console.log('[CLIENT TO AGENT]', userMessage);
-=======
->>>>>>> 4693eed0
     }
   };
 
@@ -392,16 +383,14 @@
               }`} />
             </div>
             <h3 className="font-bold text-gray-800">AI Assistant</h3>
-<<<<<<< HEAD
+
             {isLoading ? (
-=======
             {isRecording && (
                 <span className="text-red-500 font-medium text-sm flex items-center gap-1">
                     <MicOff className="w-4 h-4" /> Mic Active
                 </span>
             )}
             {isLoading && !isRecording && (
->>>>>>> 4693eed0
               <div className="flex items-center gap-1 text-sm text-gray-500">
                 <div className="animate-pulse">•</div>
                 <div className="animate-pulse delay-100">•</div>
